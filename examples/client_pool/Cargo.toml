[package]
name = "client_pool"
version = "0.1.0"
edition = "2021"

[[example]]
name = "client_pool"
path = "client_pool.rs"

[dependencies]
futures = "0.3.25"
tokio-stream = "0.1.11"
lychee-lib = { path = "../../lychee-lib", version = "0.10.1" }
<<<<<<< HEAD
tokio = { version = "1.20.1", features = ["full"] }
tower = "0.4.13"
=======
tokio = { version = "1.21.2", features = ["full"] }
>>>>>>> 6bb5525a
<|MERGE_RESOLUTION|>--- conflicted
+++ resolved
@@ -11,9 +11,5 @@
 futures = "0.3.25"
 tokio-stream = "0.1.11"
 lychee-lib = { path = "../../lychee-lib", version = "0.10.1" }
-<<<<<<< HEAD
-tokio = { version = "1.20.1", features = ["full"] }
-tower = "0.4.13"
-=======
 tokio = { version = "1.21.2", features = ["full"] }
->>>>>>> 6bb5525a
+tower = "0.4.13"