[package]
name = "lychee"
authors = ["Matthias Endler <matthias@endler.dev>"]
description = "A fast, async link checker"
documentation = "https://docs.rs/lychee"
homepage = "https://github.com/lycheeverse/lychee"
edition = "2021"
keywords = ["link", "checker", "cli", "link-checker", "validator"]
license = "Apache-2.0 OR MIT"
repository = "https://github.com/lycheeverse/lychee"
readme = "../README.md"
version.workspace = true

[dependencies]
# NOTE: We need to specify the version of lychee-lib here because crates.io
# requires all dependencies to have a version number.
lychee-lib = { path = "../lychee-lib", version = "0.18.1", default-features = false }

anyhow = "1.0.97"
assert-json-diff = "2.0.2"
clap = { version = "4.5.32", features = ["env", "derive"] }
console = "0.15.11"
const_format = "0.2.34"
csv = "1.3.1"
dashmap = { version = "6.1.0", features = ["serde"] }
env_logger = "0.11.7"
futures = "0.3.31"
headers = "0.4.0"
http = "1.3.1"
humantime = "2.2.0"
humantime-serde = "1.1.1"
indicatif = "0.17.11"
log = "0.4.27"
once_cell = "1.21.1"
openssl-sys = { version = "0.9.106", optional = true }
pad = "0.1.6"
regex = "1.11.1"
reqwest = { version = "0.12.15", default-features = false, features = [
    "gzip",
    "json",
] }
reqwest_cookie_store = "0.8.0"
# Make build work on Apple Silicon.
# See https://github.com/briansmith/ring/issues/1163
# This is necessary for the homebrew build
# https://github.com/Homebrew/homebrew-core/pull/70216
ring = "0.17.14"
secrecy = { version = "0.10.3", features = ["serde"] }
serde = { version = "1.0.219", features = ["derive"] }
serde_json = "1.0.140"
strum = { version = "0.27.1", features = ["derive"] }
supports-color = "3.0.2"
tabled = "0.18.0"
tokio = { version = "1.44.1", features = ["full"] }
tokio-stream = "0.1.17"
toml = "0.8.20"
url = "2.5.4"
<<<<<<< HEAD
console-subscriber = "0.4.1"
=======
human-sort = "0.2.2"
>>>>>>> 1872b6ea

[dev-dependencies]
assert_cmd = "2.0.16"
cookie_store = "0.21.1"
predicates = "3.1.3"
pretty_assertions = "1.4.1"
tempfile = "3.19.1"
tracing-subscriber = { version = "0.3.19", default-features = false, features = [
    "fmt",
    "registry",
    "env-filter",
] }
uuid = { version = "1.16.0", features = ["v4"] }
wiremock = "0.6.3"

[features]

# Compile and statically link a copy of OpenSSL.
vendored-openssl = ["openssl-sys/vendored"]

# Allow checking example domains such as example.com.
check_example_domains = ["lychee-lib/check_example_domains"]

# Enable checking email addresses. Requires the native-tls feature.
email-check = ["lychee-lib/email-check"]

# Use platform-native TLS.
native-tls = ["lychee-lib/native-tls", "openssl-sys", "reqwest/native-tls"]

# Use Rustls TLS.
rustls-tls = ["lychee-lib/rustls-tls", "reqwest/rustls-tls-native-roots"]

default = ["native-tls", "email-check"]

# Unfortunately, it's not possible to automatically enable features for cargo
# test. See rust-lang/cargo#2911. As a workaround we introduce a new feature to
# allow example domains in integration tests.
[[test]]
name = "cli"
path = "tests/cli.rs"
required-features = ["check_example_domains"]

# Metadata for cargo-binstall to get the right artifacts
[package.metadata.binstall]
pkg-url = "{ repo }/releases/download/{ name }-v{ version }/{ name }-{ target }{ archive-suffix }"
bin-dir = "{ bin }{ binary-ext }"
pkg-fmt = "tgz"<|MERGE_RESOLUTION|>--- conflicted
+++ resolved
@@ -55,11 +55,7 @@
 tokio-stream = "0.1.17"
 toml = "0.8.20"
 url = "2.5.4"
-<<<<<<< HEAD
-console-subscriber = "0.4.1"
-=======
 human-sort = "0.2.2"
->>>>>>> 1872b6ea
 
 [dev-dependencies]
 assert_cmd = "2.0.16"
